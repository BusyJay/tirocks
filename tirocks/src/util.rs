// Copyright 2022 TiKV Project Authors. Licensed under Apache-2.0.

// For now the macro is only used by encryption.
#![cfg_attr(not(feature = "encryption"), allow(unused))]

use std::{
    borrow::Cow, ffi::CStr, marker::PhantomData, mem, os::unix::prelude::OsStrExt, path::Path, ptr,
};

use crate::{Result, Status};
use libc::c_void;
use tirocks_sys::{r, rocksdb_Range, rocksdb_RangePtr, rocksdb_Slice, s};

macro_rules! utf8_name {
    ($slice:expr, $ctx:expr, $status:expr) => {
        match std::str::from_utf8(tirocks_sys::s($slice)) {
            Ok(n) => n,
            Err(e) => {
                std::ptr::write(
                    $status,
                    Status::with_invalid_argument(format!("{}: {}", $ctx, e)).into_raw(),
                );
                return;
            }
        }
    };
}

pub(crate) use utf8_name;

pub(crate) trait PathToSlice {
    unsafe fn path_to_slice(&self) -> rocksdb_Slice;
}

impl<T: AsRef<Path>> PathToSlice for T {
    #[inline]
    unsafe fn path_to_slice(&self) -> rocksdb_Slice {
        let p = self.as_ref().as_os_str().as_bytes();
        r(p)
    }
}

macro_rules! expand_one_row {
    (setter $(#[$outer:meta])* $prefix:ident <$op:ident> $field:ident / $rename:ident / :$ty:ty$([$($new_tt:tt)*])?) => {
        paste::paste! {
            $(#[$outer])*
            #[inline]
            pub fn [<$op _ $field>](&mut self, val: $ty) -> &mut Self {
                unsafe {
                    tirocks_sys::[<$prefix _ $op _ $rename>](self.as_mut_ptr(), val $($($new_tt)*)?)
                }
                self
            }
        }
    };
    (getter $(#[$outer:meta])* $prefix:ident $(<$op:ident>)? $field:ident / $rename:ident / :$ty:ty$([$($new_tt:tt)*])?) => {
        paste::paste! {
            $(#[$outer])*
            #[inline]
            pub fn $field(&self) -> $ty {
                unsafe {
                    $($($new_tt)*)? tirocks_sys::[<$prefix _ $($op _)? $rename>](self.as_ptr())
                }
            }
        }
    };
}

pub(crate) use expand_one_row;

/// A helper macros to generate getters/setters that delegates calls to C functions.
/// ```skip
/// impl A {
///     simple_access! {
///         prefix
///         /// Docs about set
///         name1: Type [ .get() ]
///         /// Docs about get
///         (<get) name2: Type
///     }
/// }
/// ```
/// `simple_access` will generate setter `set_name1` with the default implementation call
/// to `prefix_set_name1(self.as_mut_ptr(), val.get())`. The expression inside `[]` will be
/// appended to value directly.
/// `(<)` means getter, `get` means the delegate C function is `prefix_get_name2`. If `get`
/// is omitted, then the function becomes `prefix_name2`.
// TODO: simplify the definition
macro_rules! simple_access {
    ($(#[$outer:meta])* <$method:ident> $prefix:ident $(<$op:ident>)? $field:ident / $rename:ident / :$ty:ty$([$($new_tt:tt)*])?) => {
        $crate::util::expand_one_row!($method $(#[$outer])* $prefix $(<$op>)? $field / $rename / :$ty $([$($new_tt)*])? );
    };
    ($(#[$outer:meta])* <$method:ident> $prefix:ident $(<$op:ident>)? $field:ident:$ty:ty$([$($new_tt:tt)*])?) => {
        $crate::util::expand_one_row!($method $(#[$outer])* $prefix $(<$op>)? $field / $field /:$ty $([$($new_tt)*])? );
    };
    ($(#[$outer:meta])* imp $prefix:ident $field:ident$(/$rename:ident/)?:$ty:ty$([$($new_tt:tt)*])?) => {
        $crate::util::simple_access!($(#[$outer])* <setter> $prefix <set> $field$(/$rename/)?:$ty$([$($new_tt)*])?);
    };
    ($(#[$outer:meta])* imp $prefix:ident ($op:ident)$field:ident$(/$rename:ident/)?:$ty:ty$([$($new_tt:tt)*])?) => {
        $crate::util::simple_access!($(#[$outer])* <setter> $prefix <$op> $field$(/$rename/)?:$ty$([$($new_tt)*])?);
    };
    ($(#[$outer:meta])* imp $prefix:ident (<$($op:ident)?) $field:ident$(/$rename:ident/)?:$ty:ty$([$($new_tt:tt)*])?) => {
        $crate::util::simple_access!($(#[$outer])* <getter> $prefix $(<$op>)? $field$(/$rename/)?:$ty$([$($new_tt)*])?);
    };
    ($prefix:ident $($(#[$outer:meta])*$(($($t:tt)*))?$field:ident$(/$rename:ident/)?:$ty:ty$([$($new_tt:tt)*])?)+) => {
        $(
            $crate::util::simple_access!(
                $(#[$outer])*
                imp $prefix $(($($t)*))? $field$(/$rename/)?:$ty$([$($new_tt)*])?
            );
        )+
    };
    (#[$outer:meta]$($tt:tt)+) => {
        $crate::util::simple_access! {
            crocksdb_options
            #[$outer]$($tt)+
        }
    };
}

pub(crate) use simple_access;

/// A helper micros for handling FFI calls that need error handling.
///
/// It's simply translate the call
/// ```ignored
/// ffi_call!(func(...))
/// ```
/// to
/// ```ignored
/// let res = tirocks_sys::func(..., &mut status);
/// if status.ok() {
///     Ok(res)
/// } else {
///     Err(status)
/// }
/// ```
macro_rules! ffi_call {
    ($func:ident($($arg:expr,)+)) => ({
        let mut status = $crate::Status::default();
        let res = tirocks_sys::$func($($arg),+, status.as_mut_ptr());
        if status.ok() {
            Ok(res)
        } else {
            Err(status)
        }
    });
    ($func:ident($arg:expr, $($extra:expr),*)) => {
        $crate::util::ffi_call!($func($arg, $($extra,)*))
    };
    ($func:ident($arg:expr)) => {
        $crate::util::ffi_call!($func($arg,))
    };
    ($func:ident()) => ({
        let mut status = $crate::Status::default();
        let res = tirocks_sys::$func(status.as_mut_ptr());
        if status.ok() {
            Ok(res)
        } else {
            Err(status)
        }
    })
}

pub(crate) use ffi_call;

<<<<<<< HEAD
use crate::{db::RawColumnFamilyHandle, RawDb};

pub unsafe fn split_pairs(
    pairs: &[(impl AsRef<[u8]>, impl AsRef<[u8]>)],
) -> (Vec<rocksdb_Slice>, Vec<rocksdb_Slice>) {
    let mut keys = Vec::with_capacity(pairs.len());
    let mut values = Vec::with_capacity(pairs.len());
    for (k, v) in pairs {
        keys.push(r(k.as_ref()));
        values.push(r(v.as_ref()));
    }
    (keys, values)
}

#[inline]
pub unsafe fn range_to_rocks(start: &impl AsRef<[u8]>, end: &impl AsRef<[u8]>) -> rocksdb_Range {
    rocksdb_Range {
        start: r(start.as_ref()),
        limit: r(end.as_ref()),
    }
}

=======
>>>>>>> f8300ee4
// `FnOnce` is a more accurate type, but it will require Unpin.
unsafe extern "C" fn bytes_receiver<T: FnMut(&[u8])>(ptr: *mut c_void, buf: rocksdb_Slice) {
    (*(ptr as *mut T))(s(buf))
}

pub type BytesReceiver = unsafe extern "C" fn(*mut c_void, rocksdb_Slice);

pub fn wrap_string_receiver<T: FnMut(&[u8])>(receiver: &mut T) -> (*mut c_void, BytesReceiver) {
    (receiver as *mut T as *mut c_void, bytes_receiver::<T>)
}

/// A common factory for all types that creates types using `Default` trait.
pub struct DefaultFactory<F> {
    item: PhantomData<F>,
}

impl<F> DefaultFactory<F> {
    #[inline]
    pub(crate) fn c_name(&self) -> &CStr {
<<<<<<< HEAD
        unsafe { CStr::from_bytes_with_nul_unchecked(b"DefaultFactory\0") }
=======
        CStr::from_bytes_with_nul(b"DefaultFactory\0").unwrap()
>>>>>>> f8300ee4
    }
}

impl<F> Default for DefaultFactory<F> {
    #[inline]
    fn default() -> Self {
        Self { item: PhantomData }
    }
}

unsafe impl<F> Send for DefaultFactory<F> {}
unsafe impl<F> Sync for DefaultFactory<F> {}

/// A common factory for items that can be cloned.
pub struct CloneFactory<F> {
    item: F,
}

impl<F> CloneFactory<F> {
    #[inline]
    pub fn new(item: F) -> Self {
        CloneFactory { item }
    }

    #[inline]
    pub(crate) fn c_name(&self) -> &CStr {
<<<<<<< HEAD
        unsafe { CStr::from_bytes_with_nul_unchecked(b"CloneFactory\0") }
=======
        CStr::from_bytes_with_nul(b"CloneFactory\0").unwrap()
>>>>>>> f8300ee4
    }

    #[inline]
    pub(crate) fn name(&self) -> &str {
        "CloneFactory"
    }
}

impl<F: Clone> CloneFactory<F> {
    pub(crate) fn clone(&self) -> F {
        self.item.clone()
    }
}

#[inline]
pub unsafe fn rocks_slice_to_array(arr: &[rocksdb_Slice]) -> Cow<[&[u8]]> {
    if tirocks_sys::rocks_slice_same_as_rust() {
        Cow::Borrowed(mem::transmute(arr))
    } else {
<<<<<<< HEAD
        let arr = arr.into_iter().map(|v| unsafe { s(*v) }).collect();
=======
        let arr = arr.iter().map(|v| unsafe { s(*v) }).collect();
>>>>>>> f8300ee4
        Cow::Owned(arr)
    }
}

#[inline]
pub unsafe fn array_to_rocks_slice<'a>(arr: &'a [&[u8]]) -> Cow<'a, [rocksdb_Slice]> {
    if tirocks_sys::rocks_slice_same_as_rust() {
        Cow::Borrowed(mem::transmute(arr))
    } else {
<<<<<<< HEAD
        let arr = arr.into_iter().map(|v| unsafe { r(*v) }).collect();
=======
        let arr = arr.iter().map(|v| unsafe { r(*v) }).collect();
>>>>>>> f8300ee4
        Cow::Owned(arr)
    }
}

<<<<<<< HEAD
pub unsafe fn range_to_range_ptr(
    ranges: &[(Option<&[u8]>, Option<&[u8]>)],
) -> (
    Vec<(Option<rocksdb_Slice>, Option<rocksdb_Slice>)>,
    Vec<rocksdb_RangePtr>,
) {
=======
pub type RustRange<'a> = (Option<&'a [u8]>, Option<&'a [u8]>);
pub type RocksRange = (Option<rocksdb_Slice>, Option<rocksdb_Slice>);

pub unsafe fn range_to_range_ptr(ranges: &[RustRange]) -> (Vec<RocksRange>, Vec<rocksdb_RangePtr>) {
>>>>>>> f8300ee4
    let rocks_ranges: Vec<_> = ranges
        .iter()
        .map(|pair| (pair.0.map(|k| r(k)), pair.1.map(|k| r(k))))
        .collect();
    // It may be optimized by `rocks_slice_same_as_rust`, but it seems too risky.
    let range_ptrs: Vec<_> = rocks_ranges
        .iter()
        .map(|(begin, end)| rocksdb_RangePtr {
            start: begin.as_ref().map_or_else(ptr::null, |k| k),
            limit: end.as_ref().map_or_else(ptr::null, |k| k),
        })
        .collect();
    (rocks_ranges, range_ptrs)
<<<<<<< HEAD
}

// This function is dangerous because it uses rocksdb's non-public API
// to find the offset of external sst file's `global seq no` and modify it.
#[inline]
pub fn set_external_sst_file_global_sequence_number(
    db: &RawDb,
    cf: &RawColumnFamilyHandle,
    file: &Path,
    seq_no: u64,
) -> Result<u64> {
    unsafe {
        let pre_seq_no = ffi_call!(crocksdb_set_external_sst_file_global_seq_no(
            db.get_ptr(),
            cf.get_ptr(),
            file.path_to_slice(),
            seq_no,
        ))?;
        Ok(pre_seq_no)
    }
=======
>>>>>>> f8300ee4
}<|MERGE_RESOLUTION|>--- conflicted
+++ resolved
@@ -164,7 +164,6 @@
 
 pub(crate) use ffi_call;
 
-<<<<<<< HEAD
 use crate::{db::RawColumnFamilyHandle, RawDb};
 
 pub unsafe fn split_pairs(
@@ -187,8 +186,6 @@
     }
 }
 
-=======
->>>>>>> f8300ee4
 // `FnOnce` is a more accurate type, but it will require Unpin.
 unsafe extern "C" fn bytes_receiver<T: FnMut(&[u8])>(ptr: *mut c_void, buf: rocksdb_Slice) {
     (*(ptr as *mut T))(s(buf))
@@ -208,11 +205,7 @@
 impl<F> DefaultFactory<F> {
     #[inline]
     pub(crate) fn c_name(&self) -> &CStr {
-<<<<<<< HEAD
-        unsafe { CStr::from_bytes_with_nul_unchecked(b"DefaultFactory\0") }
-=======
         CStr::from_bytes_with_nul(b"DefaultFactory\0").unwrap()
->>>>>>> f8300ee4
     }
 }
 
@@ -239,11 +232,7 @@
 
     #[inline]
     pub(crate) fn c_name(&self) -> &CStr {
-<<<<<<< HEAD
-        unsafe { CStr::from_bytes_with_nul_unchecked(b"CloneFactory\0") }
-=======
         CStr::from_bytes_with_nul(b"CloneFactory\0").unwrap()
->>>>>>> f8300ee4
     }
 
     #[inline]
@@ -263,11 +252,7 @@
     if tirocks_sys::rocks_slice_same_as_rust() {
         Cow::Borrowed(mem::transmute(arr))
     } else {
-<<<<<<< HEAD
-        let arr = arr.into_iter().map(|v| unsafe { s(*v) }).collect();
-=======
         let arr = arr.iter().map(|v| unsafe { s(*v) }).collect();
->>>>>>> f8300ee4
         Cow::Owned(arr)
     }
 }
@@ -277,28 +262,15 @@
     if tirocks_sys::rocks_slice_same_as_rust() {
         Cow::Borrowed(mem::transmute(arr))
     } else {
-<<<<<<< HEAD
-        let arr = arr.into_iter().map(|v| unsafe { r(*v) }).collect();
-=======
         let arr = arr.iter().map(|v| unsafe { r(*v) }).collect();
->>>>>>> f8300ee4
         Cow::Owned(arr)
     }
 }
 
-<<<<<<< HEAD
-pub unsafe fn range_to_range_ptr(
-    ranges: &[(Option<&[u8]>, Option<&[u8]>)],
-) -> (
-    Vec<(Option<rocksdb_Slice>, Option<rocksdb_Slice>)>,
-    Vec<rocksdb_RangePtr>,
-) {
-=======
 pub type RustRange<'a> = (Option<&'a [u8]>, Option<&'a [u8]>);
 pub type RocksRange = (Option<rocksdb_Slice>, Option<rocksdb_Slice>);
 
 pub unsafe fn range_to_range_ptr(ranges: &[RustRange]) -> (Vec<RocksRange>, Vec<rocksdb_RangePtr>) {
->>>>>>> f8300ee4
     let rocks_ranges: Vec<_> = ranges
         .iter()
         .map(|pair| (pair.0.map(|k| r(k)), pair.1.map(|k| r(k))))
@@ -312,7 +284,6 @@
         })
         .collect();
     (rocks_ranges, range_ptrs)
-<<<<<<< HEAD
 }
 
 // This function is dangerous because it uses rocksdb's non-public API
@@ -333,6 +304,4 @@
         ))?;
         Ok(pre_seq_no)
     }
-=======
->>>>>>> f8300ee4
 }