--- conflicted
+++ resolved
@@ -188,8 +188,6 @@
         }
     }
 
-<<<<<<< HEAD
-=======
     #[inline]
     pub fn write_multi(&self, opt: &WriteOptions, updates: &mut [&mut WriteBatch]) -> Result<()> {
         unsafe {
@@ -203,7 +201,6 @@
         }
     }
 
->>>>>>> e219d7f2
     /// If the database contains an entry for "key" return the corresponding value.
     ///
     /// If there is no entry for "key", returns `Ok(None)`.
