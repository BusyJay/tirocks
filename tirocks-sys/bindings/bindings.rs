--- conflicted
+++ resolved
@@ -1865,11 +1865,7 @@
         db: *mut rocksdb_DB,
         options: *const rocksdb_WriteOptions,
         batch: *mut rocksdb_WriteBatch,
-<<<<<<< HEAD
-        arg1: *mut rocksdb_SequenceNumber,
-=======
         callback: *mut SimplePostWriteCallback,
->>>>>>> 412ba13d
         s: *mut rocksdb_Status,
     );
 }
@@ -1879,11 +1875,7 @@
         options: *const rocksdb_WriteOptions,
         batches: *mut *mut rocksdb_WriteBatch,
         batch_size: usize,
-<<<<<<< HEAD
-        arg1: *mut rocksdb_SequenceNumber,
-=======
         callback: *mut SimplePostWriteCallback,
->>>>>>> 412ba13d
         s: *mut rocksdb_Status,
     );
 }
