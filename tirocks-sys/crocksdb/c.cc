--- conflicted
+++ resolved
@@ -1045,31 +1045,18 @@
 }
 
 void crocksdb_write(DB* db, const WriteOptions* options, WriteBatch* batch,
-<<<<<<< HEAD
-                    SequenceNumber* num, Status* s) {
-  *s = db->Write(*options, batch, num);
-=======
                     SimplePostWriteCallback* callback, Status* s) {
   *s = db->Write(*options, batch, callback);
->>>>>>> 412ba13d
 }
 
 void crocksdb_write_multi_batch(DB* db, const WriteOptions* options,
                                 WriteBatch** batches, size_t batch_size,
-<<<<<<< HEAD
-                                SequenceNumber* num, Status* s) {
-=======
                                 SimplePostWriteCallback* callback, Status* s) {
->>>>>>> 412ba13d
   std::vector<WriteBatch*> ws;
   for (size_t i = 0; i < batch_size; i++) {
     ws.push_back(batches[i]);
   }
-<<<<<<< HEAD
-  *s = db->MultiBatchWrite(*options, std::move(ws), num);
-=======
   *s = db->MultiBatchWrite(*options, std::move(ws), callback);
->>>>>>> 412ba13d
 }
 
 void crocksdb_get(DB* db, const ReadOptions* options, Slice key, void* ctx,
